// ローカルストレージのキー定義

export const LOCAL_STORAGE_KEYS = {
  // 検索関連
  SEARCH_CACHE: 'osint-game-search-cache',
  CACHE_TIMESTAMP: 'osint-game-cache-timestamp',

  // ノート関連
  NOTES: 'osint-game-notes',
  NOTES_STATUS: 'osint-game-notes-status',

  // メッセンジャー関連
  MESSENGER_CACHE_PREFIX: 'messenger_cache_',

<<<<<<< HEAD
  // Goggles Mail関連
  GOGGLES_MAIL_CACHE: 'goggles_mail_cache',
  GOGGLES_MAIL_CACHE_TIMESTAMP: 'goggles_mail_cache_timestamp',
} as const;

// キャッシュの有効期限
export const CACHE_EXPIRY = 60 * 60 * 1000;
=======
  // SNS関連
  SOCIAL_CACHE_PREFIX: 'social_cache_',
} as const;
>>>>>>> 561d1847
<|MERGE_RESOLUTION|>--- conflicted
+++ resolved
@@ -12,16 +12,13 @@
   // メッセンジャー関連
   MESSENGER_CACHE_PREFIX: 'messenger_cache_',
 
-<<<<<<< HEAD
   // Goggles Mail関連
   GOGGLES_MAIL_CACHE: 'goggles_mail_cache',
   GOGGLES_MAIL_CACHE_TIMESTAMP: 'goggles_mail_cache_timestamp',
+
+  // SNS関連
+  SOCIAL_CACHE_PREFIX: 'social_cache_',
 } as const;
 
 // キャッシュの有効期限
-export const CACHE_EXPIRY = 60 * 60 * 1000;
-=======
-  // SNS関連
-  SOCIAL_CACHE_PREFIX: 'social_cache_',
-} as const;
->>>>>>> 561d1847
+export const CACHE_EXPIRY = 60 * 60 * 1000;