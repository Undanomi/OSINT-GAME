--- conflicted
+++ resolved
@@ -85,33 +85,6 @@
   };
 
   /**
-<<<<<<< HEAD
-   * UnifiedSearchResultをSearchResultに変換する関数
-   * templateからページタイプを推測する
-   */
-  const convertFirebaseResult = (unifiedResult: UnifiedSearchResult): SearchResult => {
-    let type: SearchResult['type'] = 'directory';
-    
-    // templateからページタイプを判定
-    if (unifiedResult.template === 'FacelookProfilePage' || 
-        unifiedResult.template === 'RankedOnProfilePage') {
-      type = 'social';
-    } else if (unifiedResult.template === 'AbcCorpPage') {
-      type = 'corporate';
-    }
-
-    return {
-      id: unifiedResult.id,
-      title: unifiedResult.title,
-      url: unifiedResult.url,
-      description: unifiedResult.description,
-      type: type,
-    };
-  };
-
-  /**
-=======
->>>>>>> e816c0da
    * 検索処理を実行する関数
    * 初回検索時のみFirebaseからデータを取得し、その後は部分一致で検索
    * キーワードマッチングとページネーション機能を実装
@@ -256,7 +229,7 @@
 
   /**
    * 検索結果のタイプに応じたアイコンを返す関数
-   * 各タイプのページを視觚的に区別するための絵文字
+   * 各タイプのページを視覚的に区別するための絵文字
    * 
    * @param type - 検索結果アイテムのタイプ
    * @returns string - 対応する絵文字
