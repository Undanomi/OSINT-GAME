import React, { useState, useEffect, useCallback, useRef } from 'react';
import { BaseApp } from '@/components/BaseApp';
import { AppProps } from '@/types/app';
import { Search, ArrowLeft, ArrowRight, RotateCcw, Home } from 'lucide-react';
import { UnifiedSearchResult } from '@/types/search';
import { filterSearchResults, SearchResult } from '@/actions/searchResults';
import { LOCAL_STORAGE_KEYS } from '@/types/localStorage';
import { handleServerAction } from '@/utils/handleServerAction';

// 各ページコンポーネントのインポート
import { GenericPage } from './pages/GenericPage';
import { ErrorPage } from './pages/ErrorPage';
import { GogglesHomePage } from './pages/GogglesHomePage';
import { GogglesSearchResultsPage } from './pages/GogglesSearchResultsPage';
import { staticPages, dynamicPageComponentMap } from './pages/config/PageMapping';

// ブラウザの表示状態を識別するための定数
const VIEW_HOME = 'view:home';                 // ホームページ
const VIEW_SEARCH_RESULTS = 'view:search_results'; // 検索結果ページ

/**
 * ブラウザアプリケーション - OSINT調査ゲーム用のブラウザシミュレータ
 * 検索機能、ナビゲーション履歴、カスタムページ表示機能を実装
 * 
 * @param windowId - アプリケーションウィンドウの一意識別子
 * @param isActive - アプリケーションがアクティブかどうかのフラグ
 * @returns JSX.Element - ブラウザアプリケーションのレンダリング結果
 */
export const BrowserApp: React.FC<AppProps> = ({ windowId, isActive }) => {
  // 検索クエリの状態管理
  const [searchQuery, setSearchQuery] = useState('');
  // 検索結果の状態管理
  const [searchResults, setSearchResults] = useState<SearchResult[]>([]);
  // スペル提案の状態管理
  const [spellingSuggestion, setSpellingSuggestion] = useState<string | undefined>();
  // URLバー入力の状態管理
  const [urlInput, setUrlInput] = useState('');

  // 検索入力欄のref（フォーカス制御用）
  const searchInputRef = useRef<HTMLInputElement>(null);
  
  // Firebase検索結果のキャッシュ
  const [firebaseCache, setFirebaseCache] = useState<UnifiedSearchResult[]>([]);
  // Firebase初回読み込み完了フラグ
  const [isCacheLoaded, setIsCacheLoaded] = useState(false);
  
  // ページネーション関連の状態
  const [currentPage, setCurrentPage] = useState(1);
  const itemsPerPage = 10;

  // ブラウザのナビゲーション履歴を管理
  const [history, setHistory] = useState<string[]>([VIEW_HOME]);
  // 履歴内の現在位置を管理
  const [historyIndex, setHistoryIndex] = useState(0);
  // リロードUI表示フラグ
  const [showFakeReload, setShowFakeReload] = useState(false);
  // 現在表示中の動的コンポーネント
  const [currentDynamicComponent, setCurrentDynamicComponent] = useState<React.ReactElement | null>(null);

  // 現在表示中のビューを取得
  const currentView = history[historyIndex];

  /**
   * 指定されたビューまたはURLにナビゲートする関数
   * ブラウザの履歴機能を再現し、戻る・進む操作に対応
   * 
   * @param viewIdentifier - ナビゲート先のURLまたはビュー識別子
   */
  const navigateTo = (viewIdentifier: string) => {
    let targetView = viewIdentifier;

    // gogglesのURLの処理
    try {
      const urlObj = new URL(viewIdentifier);
      if (
        urlObj.hostname === 'www.goggles.com'
        || urlObj.hostname === 'goggles.com'
        || urlObj.hostname === 'goggles'
      ) {
        // メインページの場合はホーム画面にリダイレクト
        if (urlObj.pathname === '/' || urlObj.pathname === '') {
          targetView = VIEW_HOME;
        }
        // 検索URLの場合は検索結果画面にリダイレクト
        else if (urlObj.pathname === '/search') {
          const searchParam = urlObj.searchParams.get('q');
          if (searchParam) {
            const trimmedParam = searchParam.trim();
            if (!trimmedParam) {
              return;
            }
            // 検索クエリをセットして検索を実行
            setSearchQuery(trimmedParam);
            setTimeout(() => {
              // URLから取得したクエリで検索を実行
              performSearchOnCache(
                firebaseCache.length > 0 ? firebaseCache
                : loadCacheFromLocalStorage(), trimmedParam
              );
            }, 0);
          }
          targetView = VIEW_SEARCH_RESULTS;
        }
      }
    } catch {
      // URL解析に失敗した場合は元のviewIdentifierを使用
    }

    // 同じページへの遷移の場合は何もしない
    if (currentView === targetView) {
      return;
    }

    // 現在位置から後を切り捨て新しい履歴を作成
    const newHistory = history.slice(0, historyIndex + 1);
    newHistory.push(targetView);

    setHistory(newHistory);
    setHistoryIndex(newHistory.length - 1);
  };

  /**
   * ローカルストレージからキャッシュを読み込む関数
   */
  const loadCacheFromLocalStorage = useCallback((): UnifiedSearchResult[] => {
    try {
      const cachedData = localStorage.getItem(LOCAL_STORAGE_KEYS.SEARCH_CACHE);
      const cacheTimestamp = localStorage.getItem(LOCAL_STORAGE_KEYS.CACHE_TIMESTAMP);

      if (typeof cachedData === 'string' && cachedData != '[]' && cacheTimestamp) {
        const timestamp = parseInt(cacheTimestamp);
        const now = Date.now();
        // キャッシュの有効期限
        const cacheExpiry = 60 * 60 * 1000;

        if (now - timestamp < cacheExpiry) {
          const parsedCache = JSON.parse(cachedData) as UnifiedSearchResult[];
          console.log('ローカルストレージからキャッシュを読み込みました:', parsedCache.length + '件');
          return parsedCache;
        } else {
          // 期限切れのキャッシュを削除
          localStorage.removeItem(LOCAL_STORAGE_KEYS.SEARCH_CACHE);
          localStorage.removeItem(LOCAL_STORAGE_KEYS.CACHE_TIMESTAMP);
          console.log('期限切れのキャッシュを削除しました');
        }
      }
    } catch (error) {
      console.error('ローカルストレージからの読み込みに失敗:', error);
    }

    return [];
  }, []);

  /**
   * 検索処理を実行する関数
   * ローカルストレージのキャッシュを使用
   * キーワードマッチングとページネーション機能を実装
   */
  const performSearch = async () => {
    const trimmedQuery = searchQuery.trim();
    if (!trimmedQuery) {
      return; // 空の検索クエリは無視
    }

    setCurrentPage(1); // 検索時はページを1に戻す

    try {
      let cacheToUse = firebaseCache;
      // キャッシュが読み込まれていない場合
      if (!isCacheLoaded) {
        // ローカルストレージから読み込みを試行
        const localCache = loadCacheFromLocalStorage();

        if (localCache.length > 0) {
          // ローカルストレージのキャッシュが利用可能
          setFirebaseCache(localCache);
          setIsCacheLoaded(true);
          cacheToUse = localCache;
        } else {
          // ローカルストレージにキャッシュがない場合はエラー
          console.error('キャッシュが見つかりません。シナリオを再選択してください。');
          return;
        }
      }

      // キャッシュを使って検索を実行
      performSearchOnCache(cacheToUse, trimmedQuery);

      // 検索実行後、入力欄からフォーカスを外して連打を防止
      searchInputRef.current?.blur();
    } catch (error) {
      console.error('Failed to perform search:', error);
    }
  };

  /**
   * キャッシュされたデータに対して部分一致検索を実行する関数
   */
  const performSearchOnCache = async (cache: UnifiedSearchResult[], query: string) => {
<<<<<<< HEAD
    try {
      const { results, suggestion } = await filterSearchResults(cache, query);

      console.log('検索結果:', results);
      console.log('検索結果数:', results.length);

      setSearchResults(results);
      setSpellingSuggestion(suggestion);
      navigateTo(VIEW_SEARCH_RESULTS); // 検索結果ページに遷移
    } catch (error) {
      console.error('Failed to filter results:', error);
    }
=======
    const filteredResults = await handleServerAction(
      () => filterSearchResults(cache, query),
      (error) => {
        console.error('Failed to filter results:', error);
      }
    );

    console.log('検索結果:', filteredResults);
    console.log('検索結果数:', filteredResults.length);

    setSearchResults(filteredResults);
    navigateTo(VIEW_SEARCH_RESULTS); // 検索結果ページに遷移
>>>>>>> d1c2bdf8
  };

  /**
   * 検索結果アイテムのクリック処理
   * @param targetUrl - クリックされたアイテムのURL
   */
  const handleResultClick = (targetUrl: string) => {
    navigateTo(targetUrl);
  };

  /**
   * スペル提案のクリック処理
   * 提案されたキーワードで再検索を実行
   */
  const handleSuggestionClick = (suggestedQuery: string) => {
    setSearchQuery(suggestedQuery);
    // キャッシュを使って検索を実行
    const cacheToUse = firebaseCache.length > 0 ? firebaseCache : loadCacheFromLocalStorage();
    if (cacheToUse.length > 0) {
      performSearchOnCache(cacheToUse, suggestedQuery);
    }
  };

  /**
   * 検索入力フィールドのEnterキーイベント処理
   * Enterキーで検索を実行（IME変換中は無視）
   */
  const handleKeyPress = (e: React.KeyboardEvent) => {
    if (e.key === 'Enter' && !e.nativeEvent.isComposing) {
      performSearch();
    }
  };

  /**
   * ブラウザの「戻る」ボタンの処理
   * 履歴の前のページに戻る
   */
  const handleBack = () => {
    if (historyIndex > 0) {
      setHistoryIndex(historyIndex - 1);
    }
  };

  /**
   * ブラウザの「進む」ボタンの処理
   * 履歴の次のページに進む
   */
  const handleForward = () => {
    if (historyIndex < history.length - 1) {
      setHistoryIndex(historyIndex + 1);
    }
  };

  /**
   * ページリロード処理
   * 実際のリロードは行わず、リロードUIを表示
   */
  const handleReload = () => {
    setShowFakeReload(true);
    setTimeout(() => {
      setShowFakeReload(false);
    }, 500);
  };

  /**
   * ホームページに戻る処理
   */
  const goHome = () => {
    navigateTo(VIEW_HOME);
  };

  /**
   * アドレスバーに表示するURLを生成する関数
   * 各ビューに応じて適切なURLを返す
   * 
   * @returns string - 表示するURL文字列
   */
  const getDisplayUrl = useCallback(() => {
    if (currentView === VIEW_HOME) return 'https://www.goggles.com';
    if (currentView === VIEW_SEARCH_RESULTS) return `https://www.goggles.com/search?q=${encodeURIComponent(searchQuery)}`;
    return currentView;
  }, [currentView, searchQuery]);

  /**
   * URLバーのEnterキー押下時の処理
   * 入力されたURLに直接ナビゲート
   */
  const handleUrlSubmit = (e: React.KeyboardEvent<HTMLInputElement>) => {
    if (e.key === 'Enter' && urlInput.trim()) {
      // httpスキームがない場合は追加
      let url = urlInput.trim();
      if (!url.startsWith('http://') && !url.startsWith('https://')) {
        url = 'https://' + url;
      }

      // 現在のURLと同じ場合は何もしない
      const currentUrl = getDisplayUrl();
      if (url === currentUrl) {
        return;
      }

      navigateTo(url);
      setUrlInput('');
    }
  };

  /**
   * キャッシュから動的にページコンポーネントを取得する関数
   * ローカルストレージとメモリキャッシュのみを使用（Firebaseからの取得は行わない）
   */
  const getDynamicPageComponent = useCallback(async (url: string): Promise<React.ReactElement | null> => {
    // 1. メモリキャッシュから探す
    const cachedResult = firebaseCache.find(item => item.url === url);
    if (cachedResult) {
      const ComponentFactory = dynamicPageComponentMap[cachedResult.template];
      return ComponentFactory ? ComponentFactory(cachedResult.id, cachedResult) : null;
    }

    // 2. ローカルストレージから探す（メモリキャッシュが空の場合）
    if (!isCacheLoaded) {
      const localCache = loadCacheFromLocalStorage();
      if (localCache.length > 0) {
        setFirebaseCache(localCache);
        setIsCacheLoaded(true);
        
        const localCachedResult = localCache.find(item => item.url === url);
        if (localCachedResult) {
          const ComponentFactory = dynamicPageComponentMap[localCachedResult.template];
          return ComponentFactory ? ComponentFactory(localCachedResult.id, localCachedResult) : null;
        }
      }
    }

    // 3. キャッシュにない場合は null を返す
    console.warn('ページデータがキャッシュに見つかりません:', url);
    return null;
  }, [firebaseCache, isCacheLoaded, loadCacheFromLocalStorage]);

  // URLが変更されたときにURLバーを更新
  useEffect(() => {
    setUrlInput(getDisplayUrl());
  }, [getDisplayUrl]);

  // 現在のビューが変更されたときのページ取得
  useEffect(() => {
    const loadDynamicComponent = async () => {
      // ホームページや検索結果ページの場合は何もしない
      if (currentView === VIEW_HOME || currentView === VIEW_SEARCH_RESULTS) {
        setCurrentDynamicComponent(null);
        return;
      }

      // 静的ページチェック
      if (staticPages[currentView]) {
        setCurrentDynamicComponent(null);
        return;
      }

      // 動的ページの取得を試行
      try {
        const component = await getDynamicPageComponent(currentView);
        setCurrentDynamicComponent(component);
      } catch (error) {
        console.error('Failed to load dynamic component:', error);
        setCurrentDynamicComponent(null);
      }
    };

    loadDynamicComponent();
  }, [currentView, firebaseCache, getDynamicPageComponent]);


  /**
   * ブラウザのツールバーコンポーネント
   * ナビゲーションボタン、アドレスバー、検索フィールドを含む
   */
  const toolbar = (
    <div className="p-3 space-y-2">
      {/* ナビゲーションボタンとアドレスバー */}
      <div className="flex items-center space-x-2">
        {/* 戻るボタン */}
        <button 
          onClick={handleBack} 
          disabled={historyIndex === 0} 
          className="p-1 hover:bg-gray-200 rounded disabled:opacity-30" 
          title="戻る"
        >
          <ArrowLeft size={16} />
        </button>
        
        {/* 進むボタン */}
        <button 
          onClick={handleForward} 
          disabled={historyIndex >= history.length - 1} 
          className="p-1 hover:bg-gray-200 rounded disabled:opacity-30" 
          title="進む"
        >
          <ArrowRight size={16} />
        </button>
        
        {/* 更新ボタン */}
        <button 
          onClick={handleReload} 
          className="p-1 hover:bg-gray-200 rounded" 
          title="更新"
        >
          <RotateCcw size={16} />
        </button>
        
        {/* ホームボタン */}
        <button 
          onClick={goHome} 
          className="p-1 hover:bg-gray-200 rounded" 
          title="ホーム"
        >
          <Home size={16} />
        </button>

        {/* アドレスバー（編集可能） */}
        <div className="flex-1 bg-white border rounded-md flex items-center px-3 py-1">
          <input
            type="text"
            value={urlInput}
            onChange={(e) => setUrlInput(e.target.value)}
            onKeyUp={handleUrlSubmit}
            onFocus={(e) => e.target.select()}
            className="flex-1 outline-none text-sm"
            placeholder="URLを入力するか、検索キーワードを入力"
          />
        </div>
      </div>

      {/* 検索フィールドとボタン */}
      <div className="flex items-center space-x-2">
        <Search size={16} className="text-gray-400" />
        <input
          ref={searchInputRef}
          type="text"
          value={searchQuery}
          onChange={(e) => setSearchQuery(e.target.value)}
          onKeyDown={handleKeyPress}
          className="flex-1 bg-white border rounded-md px-3 py-1 text-sm outline-none focus:ring-2 focus:ring-blue-500 focus:border-transparent"
          placeholder="検索キーワードを入力"
        />
        <button
          className="px-4 py-1 bg-blue-600 text-white rounded-md text-sm hover:bg-blue-700 transition-colors disabled:opacity-50"
          onClick={performSearch}
          disabled={!searchQuery.trim()}
        >
          検索
        </button>
      </div>
    </div>
  );

  // ステータスバーのテキスト
  const statusBar = `準備完了`;

  /**
   * 現在のビューに応じてコンテンツをレンダリングする関数
   * ホーム、検索結果、カスタムページの表示を制御
   * 
   * @returns JSX.Element - 表示するコンテンツ
   */
  const renderContent = () => {
    // 1. ホーム画面
    if (currentView === VIEW_HOME) {
      return (
        <GogglesHomePage
          searchQuery={searchQuery}
          onSearchQueryChange={setSearchQuery}
          onSearch={performSearch}
          onKeyPress={handleKeyPress}
          onNavigate={navigateTo}
        />
      );
    }

    // 2. 検索結果画面
    if (currentView === VIEW_SEARCH_RESULTS) {
      return (
        <GogglesSearchResultsPage
          searchResults={searchResults}
          currentPage={currentPage}
          itemsPerPage={itemsPerPage}
          onResultClick={handleResultClick}
          onPageChange={setCurrentPage}
          spellingSuggestion={spellingSuggestion}
          onSuggestionClick={handleSuggestionClick}
        />
      );
    }

    // 3. カスタムページまたはエラーページの表示（動的対応）
    // URLの妥当性をチェック
    const isValidUrl = (url: string) => {
      try {
        new URL(url);
        // Firebaseキャッシュに存在するか、静的ページに存在するかチェック
        const exists = firebaseCache.some(item => item.url === url) || !!staticPages[url];
        return exists;
      } catch {
        return false;
      }
    };

    // ドメイン失効チェック
    const checkDomainExpired = () => {
      const cache = firebaseCache.length > 0 ? firebaseCache : loadCacheFromLocalStorage();
      const pageData = cache.find(item => item.url === currentView);
      return pageData?.domainStatus === 'expired';
    };

    // ドメイン失効ページの表示（通常のエラーページを使用）
    if (checkDomainExpired()) {
      return <ErrorPage url={currentView} />;
    }

    // 動的コンポーネントが見つかった場合はそれを表示
    if (currentDynamicComponent) {
      return currentDynamicComponent;
    }

    // 静的ページが存在する場合はそれを表示
    if (staticPages[currentView]) {
      const page = staticPages[currentView];
      return typeof page === 'function' ? page(currentView, navigateTo) : page;
    }

    // Playback Machine URLの処理
    if (currentView.includes('playback.archive')) {
      const page = staticPages['https://playback.archive'];
      return typeof page === 'function' ? page(currentView, navigateTo) : page;
    }

    // URLが無効な場合はエラーページを表示
    if (!isValidUrl(currentView)) {
      return <ErrorPage url={currentView} />;
    }

    // それ以外はジェネリックページを表示
    return <GenericPage url={currentView} />;
  };

  return (
    <BaseApp windowId={windowId} isActive={isActive} toolbar={toolbar} statusBar={statusBar}>
      <div className="relative h-full bg-white overflow-hidden">
        <div className="h-full overflow-auto">
          {renderContent()}
        </div>
        {showFakeReload && (
          <div className="absolute inset-0 flex items-center justify-center bg-white bg-opacity-100 z-100">
            <div className="flex items-center space-x-2">
              <div className="animate-spin rounded-full h-6 w-6 border-b-2 border-blue-600"></div>
              <span className="text-gray-600">読み込み中...</span>
            </div>
          </div>
        )}
      </div>
    </BaseApp>
  );
};<|MERGE_RESOLUTION|>--- conflicted
+++ resolved
@@ -197,7 +197,6 @@
    * キャッシュされたデータに対して部分一致検索を実行する関数
    */
   const performSearchOnCache = async (cache: UnifiedSearchResult[], query: string) => {
-<<<<<<< HEAD
     try {
       const { results, suggestion } = await filterSearchResults(cache, query);
 
@@ -210,20 +209,6 @@
     } catch (error) {
       console.error('Failed to filter results:', error);
     }
-=======
-    const filteredResults = await handleServerAction(
-      () => filterSearchResults(cache, query),
-      (error) => {
-        console.error('Failed to filter results:', error);
-      }
-    );
-
-    console.log('検索結果:', filteredResults);
-    console.log('検索結果数:', filteredResults.length);
-
-    setSearchResults(filteredResults);
-    navigateTo(VIEW_SEARCH_RESULTS); // 検索結果ページに遷移
->>>>>>> d1c2bdf8
   };
 
   /**
