# Firestore データ構造ガイド

## 概要

このドキュメントでは、OSINT-GAMEプロジェクトで使用される2つの主要システムのFirestoreデータ構造について説明します：

1. **OSINT検索システム** - 偽サイトページの検索・表示システム
2. **SNSアプリケーション** - ソーシャルメディア機能

---

## 1. OSINT検索システム

### 統一されたデータ構造

すべての偽サイトページは、`search_results` コレクションに統一された形式で保存されます。
各ページは1ページ完結型として扱われ、リンクや遷移はありません。

### コレクション: `search_results`

#### ドキュメント構造

```javascript
{
  "id": "facelook_test_taro",  // 一意のID（検索結果のIDと一致）
  "title": "テスト太郎 - Facelookプロフィール",
  "url": "https://facelook.com/test.taro",
  "description": "テストエンジニア at テスト株式会社. テスト大学卒。",
  "template": "FacelookProfilePage",  // 使用するReactコンポーネント名（アイコン判定にも使用）
  "domainStatus": "active",  // "active" | "expired" - ドメインの状態
  "archivedDate": "2024-03-15",  // アーカイブ日付（YYYY-MM-DD形式）

  "content": {  // ページ固有のデータ（template毎に異なる）
    // Facelookの場合の例
    "name": "テスト 太郎",
    "profileImage": "gs://...",  // Firebase Storage URL
    "coverImage": "gs://...",
    "job": "テストエンジニア",
    "company": "テスト株式会社",
    "location": "テスト市テスト区",
    "hometown": "サンプル県サンプル市",
    "education": "テスト大学",
    "relationshipStatus": "既婚",
    "bio": "テストデータ用のプロフィール説明文です。",
    "friendsCount": 523,
    "joined": "2015年3月",
    "website": "https://test-taro.example.com",
    "posts": [
      {
        "content": "テスト投稿です。これはサンプルデータです！",
        "image": "gs://...",  // Optional
        "timestamp": "2時間前",
        "likes": 42,
        "comments": 5,
        "shares": 2
      }
    ],
    "friends": [
      {
        "name": "サンプル 花子",
        "profileImage": "gs://...",
        "mutualFriends": 12
      }
    ],
    "photos": ["gs://...", "gs://..."]
  },
  "keywords": ["テスト太郎", "facelook", "テスト株式会社", "テストエンジニア", "テスト大学"]
}
```

## テンプレート別のcontent構造

### FacelookProfilePage


```typescript
interface FacelookContent {
  name: string;
  profileImage: string;
  coverImage: string;
  job?: string;
  company?: string;
  location?: string;
  hometown?: string;
  education?: string;
  relationshipStatus?: string;
  bio?: string;
  friendsCount: number;
  joined: string;
  website?: string;
  posts: Array<{
    content: string;
    image?: string;
    timestamp: string;
    likes: number;
    comments: number;
    shares?: number;
  }>;
  friends: Array<{
    name: string;
    profileImage: string;
    mutualFriends: number;
  }>;
  photos: string[];
}
```

## Firestoreへのデータ追加例

Firebase Consoleから手動でデータを追加する場合：

1. **Firestore Database** → **データ** タブを開く
2. **+ コレクションを開始** をクリック
3. コレクションID: `search_results` を入力
4. ドキュメントIDを入力（例: `facelook_test_taro`）
5. フィールドを追加:
   - `id` (string): facelook_test_taro
   - `title` (string): テスト太郎 - Facelookプロフィール
   - `url` (string): https://facelook.com/test.taro
   - `description` (string): テストエンジニア at テスト株式会社
   - `template` (string): FacelookProfilePage
   - `domainStatus` (string): active または expired
   - `archivedDate` (string): 2024-03-15（YYYY-MM-DD形式）
   - `content` (map): 上記の構造に従ってデータを入力
   - `keywords` (array): 検索用キーワードを配列で入力

## Firebase Storage構造

1ページ完結型のため、各ページごとにフォルダを分けて管理：

```
/pages/
  /facelook_test_taro/        # ドキュメントIDと同じフォルダ名
    profile.jpg                # プロフィール画像
    cover.jpg                  # カバー画像
    post_001.jpg               # 投稿画像1
    post_002.jpg               # 投稿画像2
    friend_001.jpg             # 友達アイコン1
    friend_002.jpg             # 友達アイコン2
    photo_001.jpg              # フォトギャラリー1
    photo_002.jpg              # フォトギャラリー2
  
  /facelook_test_hanako/       # 別のユーザーページ
    profile.jpg
    cover.jpg
    ...
  
```

Storage URLの形式：
- `gs://[project-id].appspot.com/pages/facelook_test_taro/profile.jpg`
- `gs://[project-id].appspot.com/pages/facelook_test_taro/post_001.jpg`

## 実装の流れ

1. **Firestoreにデータを追加**
   - `search_results` コレクションにドキュメントを作成
   - 上記の統一された構造に従ってデータを入力

2. **BrowserAppで検索結果とマッピング(TODO, firestoreから動的にもってきて検索できるようにする)**
   - documentIdをpageComponentsに追加
   - 例: `<FacelookProfilePage documentId="facelook_test_taro" />`

3. **ページコンポーネントでデータ取得**
   - documentIdを使用してFirestoreからデータを取得
   - templateフィールドで適切なコンポーネントを判定
   - contentフィールドからページ固有のデータを展開

## Playback Machine機能

### 概要
Playback Machineは、アーカイブされたウェブページを閲覧できるウェブアプリケーションです。
ドメインが失効したサイトや、過去のスナップショットを表示できます。
実際のWayback Machineのようなインターフェースを提供し、ブラウザ内で動作します。

### 動作仕様

1. **BrowserAppでの表示**
   - `domainStatus: "active"` → 通常表示
   - `domainStatus: "expired"` → 検索結果に表示されない、URLを直接入力した場合は通常のエラーページ表示

2. **検索機能**
   - `domainStatus: "expired"` のサイトは検索結果から除外される
   - キーワード「playback」「archive」「アーカイブ」等でPlayback Machineが検索結果に表示される

3. **Playback Machineでの表示**
   - すべてのページを表示可能（domainStatusに関係なく）
   - 各ページの`archivedDate`を使用してアーカイブ日を表示

4. **URL形式**
   - Playback Machineホーム: `https://playback.archive/`
   - アーカイブページ: `https://playback.archive/web/20240315/https://facelook.com/test.taro`
   - 日付形式: YYYYMMDD（archivedDateフィールドから変換）
   - 日付部分は`archivedDate`フィールドから取得

### OSINTゲームでの活用シナリオ

1. **調査の流れ**
   - プレイヤーがブラウザで人物やサイトを検索
   - 一部のサイトは`domainStatus: "expired"`で検索結果に表示されない
   - 調査を進める中で、Playback Machineの存在に気づく
   - Playback Machineを使用して、失効したドメインのアーカイブページにアクセス
   - 隠された情報を発見し、調査を完了する

2. **実装のポイント**
   - 現実的なブラウザ体験を提供（expired = 検索できない、エラーページ表示）
   - Playback Machineは別途検索して発見する必要がある
   - アーカイブされた日付によって、異なる情報が見られる可能性（将来の拡張）

<<<<<<< HEAD
## メッセンジャー提出システム

### 概要
メッセンジャーアプリ内で `/submit` コマンドを実行すると、3つの質問が順次表示され、全問正解すると解説シーンに遷移、不正解の場合は失敗シーンに遷移するシステムです。

### コレクション: `messenger`

#### ドキュメント構造

```
messenger/
├── {npcType}/           # NPCタイプ（例: darkOrganization）
    └── config/          # 設定データサブコレクション
        ├── submissionQuestions    # 提出問題データ
        ├── submissionExplanation  # 解説データ
        ├── systemPrompts         # システムプロンプト（既存）
        └── introductionMessage   # イントロダクション（既存）
```

#### submissionQuestions ドキュメント

```javascript
{
  "questions": [
    {
      "id": "question_001",
      "text": "質問文\n\nA) 選択肢1\nB) 選択肢2\nC) 選択肢3\nD) 選択肢4",
      "correctAnswer": "a"  // 正解の選択肢（小文字）
    },
    {
      "id": "question_002",
      "text": "質問文2...",
      "correctAnswer": "b"
    },
    {
      "id": "question_003",
      "text": "質問文3...",
      "correctAnswer": "c"
    }
  ]
}
```

#### submissionExplanation ドキュメント

```javascript
{
  "text": "解説文をここに記述\n\n複数行にわたる解説が可能\n最終的に成功シーンで表示される"
}
```

### フロー

1. **提出開始**: `/submit` コマンド → `submissionQuestions` から質問を取得
2. **質問進行**: 順次質問を表示、回答を `gameStore.submissionState` に蓄積
3. **最終検証**: 全回答完了後、サーバーサイドで `validateSubmission` 実行
4. **結果処理**:
   - 全問正解 → `gamePhase: 'submission-explanation'`
   - 不正解 → `gamePhase: 'submission-failure'`

### データ型定義

```typescript
interface SubmissionQuestion {
  id: string;
  text: string;
  correctAnswer: string;
}

interface SubmissionResult {
  success: boolean;
  correctAnswers: number;
  totalQuestions: number;
  explanationText?: string;
}
```
=======
---

## 2. SNSアプリケーション

### データ構造概要

SNSアプリケーションでは、以下のような階層構造でデータを管理します：

```
users/
  {userId}/
    socialAccounts/
      {accountId}/
        posts/
          {postId}
    socialTimeline/
      {postId}
    socialContacts/
      {contactId}/
        history/
          {messageId}

socialNPCs/
  {npcId}/
    posts/
      {postId}

socialNPCPosts/
  {postId}

defaultSocialAccountSettings/
  {settingId}
```

### コレクション詳細

#### 1. ユーザーアカウント (`users/{userId}/socialAccounts/{stableId}`)

各ユーザーは最大3つのソーシャルアカウントを持てます。

**デュアルIDシステム**：
- `id` (stable_id): UUID形式の内部識別子（不変、投稿やフォロー関係で使用）
- `account_id`: ユーザーが変更可能な表示用ID（検索や表示で使用）

```typescript
interface SocialAccount {
  id: string;                    // stable_id: UUID形式の内部識別子（不変）
  account_id: string;            // 表示用ID（ユーザーが変更可能、重複チェック有り）
  name: string;                  // 表示名
  avatar: string;                // アバター文字（A-Z）
  bio: string;                   // 自己紹介
  location: string;              // 所在地
  company?: string;              // 会社名
  position?: string;             // 役職
  education?: string;            // 学歴
  birthday?: string;             // 誕生日（YYYY-MM-DD）
  isActive: boolean;             // アクティブアカウントフラグ
  createdAt: Date;               // 作成日時
  updatedAt: Date;               // 更新日時
  followersCount: number;        // フォロワー数
  followingCount: number;        // フォロー数
  canDM: boolean;                // DM可能フラグ
}
```

#### 2. ユーザー投稿 (`users/{userId}/socialAccounts/{accountId}/posts/{postId}`)

各アカウントの投稿データです。

```typescript
interface SocialPost {
  id: string;                    // 投稿ID
  authorId: string;              // 投稿者ID
  authorType: 'user' | 'npc';    // 投稿者タイプ
  content: string;               // 投稿内容
  timestamp: Date;               // 投稿日時
  likes: number;                 // いいね数
  comments: number;              // コメント数
  shares: number;                // シェア数
}
```

#### 3. ユーザータイムライン (`users/{userId}/socialTimeline/{postId}`)

ユーザー個別のタイムライン表示用投稿データです。自分の投稿とNPC投稿が混在します。

```typescript
interface TimelinePost extends SocialPost {
  // SocialPostと同じ構造
  // ユーザー投稿とNPC投稿の両方を含む
}
```

#### 4. NPC定義 (`socialNPCs/{stableId}`)

NPCキャラクターの基本情報です。

**デュアルIDシステム**：
- `id` (stable_id): UUID形式の内部識別子（不変、投稿やフォロー関係で使用）
- `account_id`: 表示・検索用ID（固定、NPCの場合は管理者が設定）

```typescript
interface SocialNPC {
  id: string;                    // stable_id: UUID形式の内部識別子（不変）
  account_id: string;            // 表示・検索用ID（固定）
  name: string;                  // 表示名
  avatar: string;                // アバター文字
  bio: string;                   // 自己紹介
  location: string;              // 所在地
  company?: string;              // 会社名
  position?: string;             // 役職
  education?: string;            // 学歴
  birthday?: string;             // 誕生日
  followersCount: number;        // フォロワー数
  followingCount: number;        // フォロー数
  canDM: boolean;                // DM可能フラグ
  systemPrompt: string;          // AI応答用システムプロンプト
  isActive: boolean;             // アクティブフラグ
}
```

#### 5. NPC投稿 (`socialNPCs/{stableId}/posts/{postId}`)

NPCの個別投稿データです。

```typescript
interface NPCPost extends SocialPost {
  // SocialPostと同じ構造
  // authorType は常に 'npc'
  // authorId は NPC の stable_id を使用
}
```

#### 6. NPC統合投稿 (`socialNPCPosts/{postId}`)

すべてのNPC投稿を統合したコレクションです。タイムライン表示の効率化に使用されます。

```typescript
interface NPCCentralPost extends SocialPost {
  // SocialPostと同じ構造
  // すべてのNPC投稿のコピー
}
```

#### 7. DM連絡先 (`users/{userId}/socialContacts/{contactId}`)

ユーザーのDM連絡先情報です。

```typescript
interface SocialContact {
  id: string;                    // 連絡先ID（NPCのID）
  name: string;                  // 表示名
  type: 'npc' | 'default';       // 連絡先タイプ
}
```

#### 8. DMメッセージ (`users/{userId}/socialContacts/{contactId}/history/{messageId}`)

DM会話履歴です。

```typescript
interface SocialDMMessage {
  id: string;                    // メッセージID
  sender: 'user' | 'npc';        // 送信者タイプ
  text: string;                  // メッセージ内容
  timestamp: Date;               // 送信日時
}
```

#### 9. デフォルトアカウント設定 (`defaultSocialAccountSettings/{stableId}`)

新規ユーザー用のデフォルトアカウント設定です。

**デュアルIDシステム**：
- `id` (stable_id): UUID形式の内部識別子（テンプレート用）
- `account_id`: 新規ユーザーのデフォルト表示ID

```typescript
interface DefaultSocialAccountSetting extends SocialAccount {
  // SocialAccountと同じ構造（デュアルIDシステム含む）
  // 新規ユーザー登録時に使用される
}
```

### データフロー

#### タイムライン表示ロジック

1. **ローカルキャッシュ (socialStore) をチェック**
   - 十分な投稿があれば表示

2. **ユーザータイムライン (`users/{userId}/socialTimeline`) をチェック**
   - 不足分を取得してキャッシュに追加

3. **NPC統合投稿 (`socialNPCPosts`) をチェック**
   - さらに不足分を取得
   - ユーザータイムラインとキャッシュの両方に保存

#### 投稿作成フロー

**ユーザー投稿の場合:**
1. `users/{userId}/socialAccounts/{stableId}/posts/{postId}` に保存
2. `users/{userId}/socialTimeline/{postId}` にもコピー保存
3. `authorId` には stable_id を使用

**NPC投稿の場合:**
1. `socialNPCs/{stableId}/posts/{postId}` に保存
2. `socialNPCPosts/{postId}` にもコピー保存
3. `authorId` には NPC の stable_id を使用

### キャッシュ戦略

- **ローカルストレージ**: ユーザー別・アカウント別にキャッシュを分離
- **キャッシュ切り替え**: ユーザー切り替え時は新しいキャッシュセットを使用
- **有効期限**: 5分間の新鮮度チェック、24時間で期限切れ

### ページング仕様

- **投稿取得**: 15件ずつページング
- **メッセージ取得**: 20件ずつページング
- **カーソル**: 最後の投稿/メッセージのIDを使用
>>>>>>> 5980bb20
<|MERGE_RESOLUTION|>--- conflicted
+++ resolved
@@ -139,12 +139,12 @@
     friend_002.jpg             # 友達アイコン2
     photo_001.jpg              # フォトギャラリー1
     photo_002.jpg              # フォトギャラリー2
-  
+
   /facelook_test_hanako/       # 別のユーザーページ
     profile.jpg
     cover.jpg
     ...
-  
+
 ```
 
 Storage URLの形式：
@@ -207,7 +207,227 @@
    - Playback Machineは別途検索して発見する必要がある
    - アーカイブされた日付によって、異なる情報が見られる可能性（将来の拡張）
 
-<<<<<<< HEAD
+## 2. SNSアプリケーション
+
+### データ構造概要
+
+SNSアプリケーションでは、以下のような階層構造でデータを管理します：
+
+```
+users/
+  {userId}/
+    socialAccounts/
+      {accountId}/
+        posts/
+          {postId}
+    socialTimeline/
+      {postId}
+    socialContacts/
+      {contactId}/
+        history/
+          {messageId}
+
+socialNPCs/
+  {npcId}/
+    posts/
+      {postId}
+
+socialNPCPosts/
+  {postId}
+
+defaultSocialAccountSettings/
+  {settingId}
+```
+
+### コレクション詳細
+
+#### 1. ユーザーアカウント (`users/{userId}/socialAccounts/{stableId}`)
+
+各ユーザーは最大3つのソーシャルアカウントを持てます。
+
+**デュアルIDシステム**：
+- `id` (stable_id): UUID形式の内部識別子（不変、投稿やフォロー関係で使用）
+- `account_id`: ユーザーが変更可能な表示用ID（検索や表示で使用）
+
+```typescript
+interface SocialAccount {
+  id: string;                    // stable_id: UUID形式の内部識別子（不変）
+  account_id: string;            // 表示用ID（ユーザーが変更可能、重複チェック有り）
+  name: string;                  // 表示名
+  avatar: string;                // アバター文字（A-Z）
+  bio: string;                   // 自己紹介
+  location: string;              // 所在地
+  company?: string;              // 会社名
+  position?: string;             // 役職
+  education?: string;            // 学歴
+  birthday?: string;             // 誕生日（YYYY-MM-DD）
+  isActive: boolean;             // アクティブアカウントフラグ
+  createdAt: Date;               // 作成日時
+  updatedAt: Date;               // 更新日時
+  followersCount: number;        // フォロワー数
+  followingCount: number;        // フォロー数
+  canDM: boolean;                // DM可能フラグ
+}
+```
+
+#### 2. ユーザー投稿 (`users/{userId}/socialAccounts/{accountId}/posts/{postId}`)
+
+各アカウントの投稿データです。
+
+```typescript
+interface SocialPost {
+  id: string;                    // 投稿ID
+  authorId: string;              // 投稿者ID
+  authorType: 'user' | 'npc';    // 投稿者タイプ
+  content: string;               // 投稿内容
+  timestamp: Date;               // 投稿日時
+  likes: number;                 // いいね数
+  comments: number;              // コメント数
+  shares: number;                // シェア数
+}
+```
+
+#### 3. ユーザータイムライン (`users/{userId}/socialTimeline/{postId}`)
+
+ユーザー個別のタイムライン表示用投稿データです。自分の投稿とNPC投稿が混在します。
+
+```typescript
+interface TimelinePost extends SocialPost {
+  // SocialPostと同じ構造
+  // ユーザー投稿とNPC投稿の両方を含む
+}
+```
+
+#### 4. NPC定義 (`socialNPCs/{stableId}`)
+
+NPCキャラクターの基本情報です。
+
+**デュアルIDシステム**：
+- `id` (stable_id): UUID形式の内部識別子（不変、投稿やフォロー関係で使用）
+- `account_id`: 表示・検索用ID（固定、NPCの場合は管理者が設定）
+
+```typescript
+interface SocialNPC {
+  id: string;                    // stable_id: UUID形式の内部識別子（不変）
+  account_id: string;            // 表示・検索用ID（固定）
+  name: string;                  // 表示名
+  avatar: string;                // アバター文字
+  bio: string;                   // 自己紹介
+  location: string;              // 所在地
+  company?: string;              // 会社名
+  position?: string;             // 役職
+  education?: string;            // 学歴
+  birthday?: string;             // 誕生日
+  followersCount: number;        // フォロワー数
+  followingCount: number;        // フォロー数
+  canDM: boolean;                // DM可能フラグ
+  systemPrompt: string;          // AI応答用システムプロンプト
+  isActive: boolean;             // アクティブフラグ
+}
+```
+
+#### 5. NPC投稿 (`socialNPCs/{stableId}/posts/{postId}`)
+
+NPCの個別投稿データです。
+
+```typescript
+interface NPCPost extends SocialPost {
+  // SocialPostと同じ構造
+  // authorType は常に 'npc'
+  // authorId は NPC の stable_id を使用
+}
+```
+
+#### 6. NPC統合投稿 (`socialNPCPosts/{postId}`)
+
+すべてのNPC投稿を統合したコレクションです。タイムライン表示の効率化に使用されます。
+
+```typescript
+interface NPCCentralPost extends SocialPost {
+  // SocialPostと同じ構造
+  // すべてのNPC投稿のコピー
+}
+```
+
+#### 7. DM連絡先 (`users/{userId}/socialContacts/{contactId}`)
+
+ユーザーのDM連絡先情報です。
+
+```typescript
+interface SocialContact {
+  id: string;                    // 連絡先ID（NPCのID）
+  name: string;                  // 表示名
+  type: 'npc' | 'default';       // 連絡先タイプ
+}
+```
+
+#### 8. DMメッセージ (`users/{userId}/socialContacts/{contactId}/history/{messageId}`)
+
+DM会話履歴です。
+
+```typescript
+interface SocialDMMessage {
+  id: string;                    // メッセージID
+  sender: 'user' | 'npc';        // 送信者タイプ
+  text: string;                  // メッセージ内容
+  timestamp: Date;               // 送信日時
+}
+```
+
+#### 9. デフォルトアカウント設定 (`defaultSocialAccountSettings/{stableId}`)
+
+新規ユーザー用のデフォルトアカウント設定です。
+
+**デュアルIDシステム**：
+- `id` (stable_id): UUID形式の内部識別子（テンプレート用）
+- `account_id`: 新規ユーザーのデフォルト表示ID
+
+```typescript
+interface DefaultSocialAccountSetting extends SocialAccount {
+  // SocialAccountと同じ構造（デュアルIDシステム含む）
+  // 新規ユーザー登録時に使用される
+}
+```
+
+### データフロー
+
+#### タイムライン表示ロジック
+
+1. **ローカルキャッシュ (socialStore) をチェック**
+   - 十分な投稿があれば表示
+
+2. **ユーザータイムライン (`users/{userId}/socialTimeline`) をチェック**
+   - 不足分を取得してキャッシュに追加
+
+3. **NPC統合投稿 (`socialNPCPosts`) をチェック**
+   - さらに不足分を取得
+   - ユーザータイムラインとキャッシュの両方に保存
+
+#### 投稿作成フロー
+
+**ユーザー投稿の場合:**
+1. `users/{userId}/socialAccounts/{stableId}/posts/{postId}` に保存
+2. `users/{userId}/socialTimeline/{postId}` にもコピー保存
+3. `authorId` には stable_id を使用
+
+**NPC投稿の場合:**
+1. `socialNPCs/{stableId}/posts/{postId}` に保存
+2. `socialNPCPosts/{postId}` にもコピー保存
+3. `authorId` には NPC の stable_id を使用
+
+### キャッシュ戦略
+
+- **ローカルストレージ**: ユーザー別・アカウント別にキャッシュを分離
+- **キャッシュ切り替え**: ユーザー切り替え時は新しいキャッシュセットを使用
+- **有効期限**: 5分間の新鮮度チェック、24時間で期限切れ
+
+### ページング仕様
+
+- **投稿取得**: 15件ずつページング
+- **メッセージ取得**: 20件ずつページング
+- **カーソル**: 最後の投稿/メッセージのIDを使用
+
+
 ## メッセンジャー提出システム
 
 ### 概要
@@ -283,227 +503,4 @@
   totalQuestions: number;
   explanationText?: string;
 }
-```
-=======
----
-
-## 2. SNSアプリケーション
-
-### データ構造概要
-
-SNSアプリケーションでは、以下のような階層構造でデータを管理します：
-
-```
-users/
-  {userId}/
-    socialAccounts/
-      {accountId}/
-        posts/
-          {postId}
-    socialTimeline/
-      {postId}
-    socialContacts/
-      {contactId}/
-        history/
-          {messageId}
-
-socialNPCs/
-  {npcId}/
-    posts/
-      {postId}
-
-socialNPCPosts/
-  {postId}
-
-defaultSocialAccountSettings/
-  {settingId}
-```
-
-### コレクション詳細
-
-#### 1. ユーザーアカウント (`users/{userId}/socialAccounts/{stableId}`)
-
-各ユーザーは最大3つのソーシャルアカウントを持てます。
-
-**デュアルIDシステム**：
-- `id` (stable_id): UUID形式の内部識別子（不変、投稿やフォロー関係で使用）
-- `account_id`: ユーザーが変更可能な表示用ID（検索や表示で使用）
-
-```typescript
-interface SocialAccount {
-  id: string;                    // stable_id: UUID形式の内部識別子（不変）
-  account_id: string;            // 表示用ID（ユーザーが変更可能、重複チェック有り）
-  name: string;                  // 表示名
-  avatar: string;                // アバター文字（A-Z）
-  bio: string;                   // 自己紹介
-  location: string;              // 所在地
-  company?: string;              // 会社名
-  position?: string;             // 役職
-  education?: string;            // 学歴
-  birthday?: string;             // 誕生日（YYYY-MM-DD）
-  isActive: boolean;             // アクティブアカウントフラグ
-  createdAt: Date;               // 作成日時
-  updatedAt: Date;               // 更新日時
-  followersCount: number;        // フォロワー数
-  followingCount: number;        // フォロー数
-  canDM: boolean;                // DM可能フラグ
-}
-```
-
-#### 2. ユーザー投稿 (`users/{userId}/socialAccounts/{accountId}/posts/{postId}`)
-
-各アカウントの投稿データです。
-
-```typescript
-interface SocialPost {
-  id: string;                    // 投稿ID
-  authorId: string;              // 投稿者ID
-  authorType: 'user' | 'npc';    // 投稿者タイプ
-  content: string;               // 投稿内容
-  timestamp: Date;               // 投稿日時
-  likes: number;                 // いいね数
-  comments: number;              // コメント数
-  shares: number;                // シェア数
-}
-```
-
-#### 3. ユーザータイムライン (`users/{userId}/socialTimeline/{postId}`)
-
-ユーザー個別のタイムライン表示用投稿データです。自分の投稿とNPC投稿が混在します。
-
-```typescript
-interface TimelinePost extends SocialPost {
-  // SocialPostと同じ構造
-  // ユーザー投稿とNPC投稿の両方を含む
-}
-```
-
-#### 4. NPC定義 (`socialNPCs/{stableId}`)
-
-NPCキャラクターの基本情報です。
-
-**デュアルIDシステム**：
-- `id` (stable_id): UUID形式の内部識別子（不変、投稿やフォロー関係で使用）
-- `account_id`: 表示・検索用ID（固定、NPCの場合は管理者が設定）
-
-```typescript
-interface SocialNPC {
-  id: string;                    // stable_id: UUID形式の内部識別子（不変）
-  account_id: string;            // 表示・検索用ID（固定）
-  name: string;                  // 表示名
-  avatar: string;                // アバター文字
-  bio: string;                   // 自己紹介
-  location: string;              // 所在地
-  company?: string;              // 会社名
-  position?: string;             // 役職
-  education?: string;            // 学歴
-  birthday?: string;             // 誕生日
-  followersCount: number;        // フォロワー数
-  followingCount: number;        // フォロー数
-  canDM: boolean;                // DM可能フラグ
-  systemPrompt: string;          // AI応答用システムプロンプト
-  isActive: boolean;             // アクティブフラグ
-}
-```
-
-#### 5. NPC投稿 (`socialNPCs/{stableId}/posts/{postId}`)
-
-NPCの個別投稿データです。
-
-```typescript
-interface NPCPost extends SocialPost {
-  // SocialPostと同じ構造
-  // authorType は常に 'npc'
-  // authorId は NPC の stable_id を使用
-}
-```
-
-#### 6. NPC統合投稿 (`socialNPCPosts/{postId}`)
-
-すべてのNPC投稿を統合したコレクションです。タイムライン表示の効率化に使用されます。
-
-```typescript
-interface NPCCentralPost extends SocialPost {
-  // SocialPostと同じ構造
-  // すべてのNPC投稿のコピー
-}
-```
-
-#### 7. DM連絡先 (`users/{userId}/socialContacts/{contactId}`)
-
-ユーザーのDM連絡先情報です。
-
-```typescript
-interface SocialContact {
-  id: string;                    // 連絡先ID（NPCのID）
-  name: string;                  // 表示名
-  type: 'npc' | 'default';       // 連絡先タイプ
-}
-```
-
-#### 8. DMメッセージ (`users/{userId}/socialContacts/{contactId}/history/{messageId}`)
-
-DM会話履歴です。
-
-```typescript
-interface SocialDMMessage {
-  id: string;                    // メッセージID
-  sender: 'user' | 'npc';        // 送信者タイプ
-  text: string;                  // メッセージ内容
-  timestamp: Date;               // 送信日時
-}
-```
-
-#### 9. デフォルトアカウント設定 (`defaultSocialAccountSettings/{stableId}`)
-
-新規ユーザー用のデフォルトアカウント設定です。
-
-**デュアルIDシステム**：
-- `id` (stable_id): UUID形式の内部識別子（テンプレート用）
-- `account_id`: 新規ユーザーのデフォルト表示ID
-
-```typescript
-interface DefaultSocialAccountSetting extends SocialAccount {
-  // SocialAccountと同じ構造（デュアルIDシステム含む）
-  // 新規ユーザー登録時に使用される
-}
-```
-
-### データフロー
-
-#### タイムライン表示ロジック
-
-1. **ローカルキャッシュ (socialStore) をチェック**
-   - 十分な投稿があれば表示
-
-2. **ユーザータイムライン (`users/{userId}/socialTimeline`) をチェック**
-   - 不足分を取得してキャッシュに追加
-
-3. **NPC統合投稿 (`socialNPCPosts`) をチェック**
-   - さらに不足分を取得
-   - ユーザータイムラインとキャッシュの両方に保存
-
-#### 投稿作成フロー
-
-**ユーザー投稿の場合:**
-1. `users/{userId}/socialAccounts/{stableId}/posts/{postId}` に保存
-2. `users/{userId}/socialTimeline/{postId}` にもコピー保存
-3. `authorId` には stable_id を使用
-
-**NPC投稿の場合:**
-1. `socialNPCs/{stableId}/posts/{postId}` に保存
-2. `socialNPCPosts/{postId}` にもコピー保存
-3. `authorId` には NPC の stable_id を使用
-
-### キャッシュ戦略
-
-- **ローカルストレージ**: ユーザー別・アカウント別にキャッシュを分離
-- **キャッシュ切り替え**: ユーザー切り替え時は新しいキャッシュセットを使用
-- **有効期限**: 5分間の新鮮度チェック、24時間で期限切れ
-
-### ページング仕様
-
-- **投稿取得**: 15件ずつページング
-- **メッセージ取得**: 20件ずつページング
-- **カーソル**: 最後の投稿/メッセージのIDを使用
->>>>>>> 5980bb20
+```